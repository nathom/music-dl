--- conflicted
+++ resolved
@@ -301,11 +301,7 @@
         # genre not returned by API
         date = typed(resp.get("releaseDate"), str)
         year = date[:4]
-<<<<<<< HEAD
         _copyright = typed(resp.get("copyright", ""), str)
-=======
-        _copyright = typed(resp.get("copyright"), str | None)
->>>>>>> aadd7021
 
         artists = typed(resp.get("artists", []), list)
         albumartist = ", ".join(a["name"] for a in artists)
@@ -388,11 +384,7 @@
         else:
             year = "Unknown Year"
 
-<<<<<<< HEAD
         _copyright = typed(resp.get("copyright", ""), str)
-=======
-        _copyright = typed(resp.get("copyright"), str | None)
->>>>>>> aadd7021
         artists = typed(resp.get("artists", []), list)
         albumartist = ", ".join(a["name"] for a in artists)
         if not albumartist:
