--- conflicted
+++ resolved
@@ -188,13 +188,8 @@
             )
             assert isinstance(choices, list)
 
-<<<<<<< HEAD
-            await self.add_all(
-                [self.dummy_url(source, media_type, item.id) for item, _ in choices],
-=======
             await self.add_all_by_id(
                 [(source, media_type, item.id) for item, _ in choices],
->>>>>>> 1f6ec206
             )
 
         else:
@@ -217,16 +212,8 @@
                 console.print("[yellow]No items chosen. Exiting.")
             else:
                 choices = search_results.get_choices(chosen_ind)
-<<<<<<< HEAD
-                await self.add_all(
-                    [
-                        self.dummy_url(source, item.media_type(), item.id)
-                        for item in choices
-                    ],
-=======
                 await self.add_all_by_id(
                     [(source, item.media_type(), item.id) for item in choices],
->>>>>>> 1f6ec206
                 )
 
     async def search_take_first(self, source: str, media_type: str, query: str):
