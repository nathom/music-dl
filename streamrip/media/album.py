--- conflicted
+++ resolved
@@ -85,18 +85,12 @@
         return Album(meta, pending_tracks, self.config, album_folder, self.db)
 
     def _album_folder(self, parent: str, meta: AlbumMetadata) -> str:
-<<<<<<< HEAD
         config = self.config.session
         if config.downloads.source_subdirectories:
             parent = os.path.join(parent, self.client.source.capitalize())
         formatter = config.filepaths.folder_format
-        folder = meta.format_folder_path(formatter)
-=======
-        conf = self.config.session.filepaths
-        formatter = conf.folder_format
         folder = clean_filename(
-            meta.format_folder_path(formatter), conf.restrict_characters
+            meta.format_folder_path(formatter), config.filepaths.restrict_characters
         )
 
->>>>>>> 52dc84cd
         return os.path.join(parent, folder)